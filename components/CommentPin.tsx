'use client';

import { useState, useRef, useEffect } from 'react';

interface Comment {
  id: string;
  content: string;
  x: number;
  y: number;
  pageNumber: number;
  resolved: boolean;
  createdAt: string;
  user: {
    name: string;
    image?: string;
  };
  replies?: CommentReply[];
}

interface CommentReply {
  id: string;
  content: string;
  createdAt: string;
  user: {
    name: string;
    image?: string;
  };
}

interface CommentPinProps {
  comment: Comment;
  onMove?: (id: string, x: number, y: number) => void;
  onResolve?: (id: string) => void;
  onReply?: (commentId: string, content: string) => void;
  onDelete?: (id: string) => void;
  isSelected?: boolean;
  onSelect?: (id: string) => void;
  isDraggable?: boolean;
  currentUser?: {
    id: string;
    name: string;
    image?: string;
  };
}

export default function CommentPin({
  comment,
  onMove,
  onResolve,
  onReply,
  onDelete,
  isSelected = false,
  onSelect,
  isDraggable = true,
  currentUser,
}: CommentPinProps) {
  const [isOpen, setIsOpen] = useState(false);
  const [isHovered, setIsHovered] = useState(false);
  const [isDragging, setIsDragging] = useState(false);
  const [dragOffset, setDragOffset] = useState({ x: 0, y: 0 });
  const [replyText, setReplyText] = useState('');
  const [showReplyInput, setShowReplyInput] = useState(false);
  const pinRef = useRef<HTMLDivElement>(null);
  const dialogRef = useRef<HTMLDivElement>(null);
  const hoverTimeoutRef = useRef<NodeJS.Timeout | null>(null);

  useEffect(() => {
    const handleClickOutside = (event: MouseEvent) => {
      if (
        dialogRef.current &&
        !dialogRef.current.contains(event.target as Node) &&
        pinRef.current &&
        !pinRef.current.contains(event.target as Node)
      ) {
        setIsOpen(false);
        setShowReplyInput(false);
      }
    };

    if (isOpen) {
      document.addEventListener('mousedown', handleClickOutside);
    }

    return () => {
      document.removeEventListener('mousedown', handleClickOutside);
    };
  }, [isOpen]);

  const handleMouseDown = (event: React.MouseEvent) => {
    if (!isDraggable) return;

    event.preventDefault();
    event.stopPropagation();
    setIsDragging(true);

    const rect = pinRef.current?.getBoundingClientRect();
    if (rect) {
      setDragOffset({
        x: event.clientX - rect.left,
        y: event.clientY - rect.top,
      });
    }

    onSelect?.(comment.id);
  };

  useEffect(() => {
    if (!isDragging || !onMove) return;

    const handleMouseMove = (event: MouseEvent) => {
      if (!pinRef.current) return;

      // Find the PDF page container more reliably
<<<<<<< HEAD
      const pdfPage = pinRef.current.closest('.pdf-page') || 
                     pinRef.current.closest('[data-page-number]') ||
                     pinRef.current.closest('.mb-4');
      
=======
      const pdfPage =
        pinRef.current.closest('.pdf-page') ||
        pinRef.current.closest('[data-page-number]') ||
        pinRef.current.closest('.mb-4');

>>>>>>> 5c509077
      if (!pdfPage) {
        console.warn('PDF page container not found');
        return;
      }

      const containerRect = pdfPage.getBoundingClientRect();
<<<<<<< HEAD
      
      // Calculate new position relative to the page
      const newX = ((event.clientX - dragOffset.x - containerRect.left) / containerRect.width) * 100;
      const newY = ((event.clientY - dragOffset.y - containerRect.top) / containerRect.height) * 100;
=======

      // Calculate new position relative to the page
      const newX =
        ((event.clientX - dragOffset.x - containerRect.left) /
          containerRect.width) *
        100;
      const newY =
        ((event.clientY - dragOffset.y - containerRect.top) /
          containerRect.height) *
        100;
>>>>>>> 5c509077

      // Constrain to container bounds with some padding
      const clampedX = Math.max(1, Math.min(99, newX));
      const clampedY = Math.max(1, Math.min(99, newY));

      // Call the move handler with debounced DB update
      onMove(comment.id, clampedX, clampedY);
    };

    const handleMouseUp = () => {
      setIsDragging(false);
    };

    // Prevent text selection during drag
    document.body.style.userSelect = 'none';
    document.body.style.cursor = 'grabbing';

    document.addEventListener('mousemove', handleMouseMove);
    document.addEventListener('mouseup', handleMouseUp);

    return () => {
      document.body.style.userSelect = '';
      document.body.style.cursor = '';
      document.removeEventListener('mousemove', handleMouseMove);
      document.removeEventListener('mouseup', handleMouseUp);
    };
  }, [isDragging, dragOffset, comment.id, onMove]);

  const handlePinClick = (event: React.MouseEvent) => {
    event.stopPropagation();
    if (!isDragging) {
      setIsOpen(!isOpen);
      setIsHovered(false);
      onSelect?.(comment.id);
    }
  };

  const handleMouseEnter = () => {
    if (hoverTimeoutRef.current) {
      clearTimeout(hoverTimeoutRef.current);
    }
    hoverTimeoutRef.current = setTimeout(() => {
      if (!isOpen) {
        setIsHovered(true);
      }
    }, 500);
  };

  const handleMouseLeave = () => {
    if (hoverTimeoutRef.current) {
      clearTimeout(hoverTimeoutRef.current);
    }
    setIsHovered(false);
  };

  const handleReply = () => {
    if (replyText.trim() && onReply) {
      onReply(comment.id, replyText.trim());
      setReplyText('');
      setShowReplyInput(false);
    }
  };

  const formatDate = (dateString: string) => {
    const date = new Date(dateString);
    const now = new Date();
    const diffMs = now.getTime() - date.getTime();
    const diffMins = Math.floor(diffMs / 60000);
    const diffHours = Math.floor(diffMs / 3600000);
    const diffDays = Math.floor(diffMs / 86400000);

    if (diffMins < 1) return 'just now';
    if (diffMins < 60) return `${diffMins}m ago`;
    if (diffHours < 24) return `${diffHours}h ago`;
    if (diffDays < 7) return `${diffDays}d ago`;
    return date.toLocaleDateString();
  };

  const getInitials = (name: string) => {
    return name
      .split(' ')
      .map((n) => n[0])
      .join('')
      .toUpperCase()
      .substring(0, 2);
  };

  const renderAvatar = (
    user: { name: string; image?: string },
    size: 'small' | 'medium' = 'medium'
  ) => {
    const sizeClasses = size === 'small' ? 'w-5 h-5' : 'w-8 h-8';
    const textSize = size === 'small' ? 'text-xs' : 'text-sm';

    if (user.image) {
      return (
        <img
          src={user.image}
          alt={user.name}
          className={`${sizeClasses} rounded-full flex-shrink-0`}
        />
      );
    } else {
      return (
        <div
          className={`${sizeClasses} rounded-full bg-orange-500 flex items-center justify-center flex-shrink-0`}
        >
          <span className={`text-white ${textSize} font-semibold`}>
            {getInitials(user.name)}
          </span>
        </div>
      );
    }
  };

  return (
    <>
      {/* Comment Pin */}
      <div
        ref={pinRef}
        className={`absolute z-20 ${
<<<<<<< HEAD
          isDraggable 
            ? isDragging 
              ? 'cursor-grabbing' 
              : 'cursor-grab' 
            : 'cursor-pointer'
        } ${isDragging ? 'opacity-80 scale-110' : ''} transition-all duration-150`}
=======
          isDraggable
            ? isDragging
              ? 'cursor-grabbing'
              : 'cursor-grab'
            : 'cursor-pointer'
        } ${
          isDragging ? 'opacity-80 scale-110' : ''
        } transition-all duration-150`}
>>>>>>> 5c509077
        style={{
          left: `${comment.x}%`,
          top: `${comment.y}%`,
          transform: 'translate(-50%, -50%)',
        }}
        onMouseDown={handleMouseDown}
        onClick={handlePinClick}
      >
        <div
          className={`relative transition-all duration-200 rounded-full ${
            isOpen ? 'scale-110 shadow-lg' : 'hover:scale-105'
          }`}
          onMouseEnter={handleMouseEnter}
          onMouseLeave={handleMouseLeave}
        >
          {comment.resolved ? (
            <div className='w-8 h-8 rounded-full bg-green-500 border-2 border-green-600 flex items-center justify-center'>
              <svg
                className='w-4 h-4 text-white'
                viewBox='0 0 24 24'
                fill='none'
                stroke='currentColor'
                strokeWidth='2'
              >
                <path d='M20 6L9 17l-5-5' />
              </svg>
            </div>
          ) : comment.user.image ? (
            <img
              src={comment.user.image}
              alt={comment.user.name}
              className='max-w-8 max-w-8 min-w-8 min-h-8 rounded-full border-2 border-[var(--border)] shadow-md'
            />
          ) : (
            <div className='w-8 h-8 rounded-full bg-orange-500 border-2 border-[var(--border)] shadow-md flex items-center justify-center'>
              <span className='text-white text-xs font-semibold'>
                {getInitials(comment.user.name)}
              </span>
            </div>
          )}
        </div>

        {/* Connector line to dialog */}
        {isOpen && (
          <div className='absolute top-full left-1/2 w-0.5 h-4 bg-[var(--border)] transform -translate-x-1/2' />
        )}
      </div>

      {/* Hover Tooltip */}
      {isHovered && !isOpen && (
        <div
          className='absolute z-40 w-72 bg-[var(--background)] text-white rounded-xl shadow-xl p-3'
          style={{
            left: `${comment.x}%`,
            top: `${comment.y}%`,
            transform: 'translate(-50%, calc(-100% - 1rem))',
          }}
        >
          <div className='flex items-center gap-2 mb-1'>
            {renderAvatar(comment.user, 'small')}
            <span className='text-sm font-medium text-white'>
              {comment.user.name}
            </span>
            <span className='text-xs text-gray-400'>
              {formatDate(comment.createdAt)}
            </span>
          </div>
          <p className='text-sm text-gray-200 leading-relaxed mb-1'>
            {comment.content.length > 60
              ? `${comment.content.substring(0, 60)}...`
              : comment.content}
          </p>
          {comment.replies && comment.replies.length > 0 && (
            <div className='text-xs text-gray-400'>
              {comment.replies.length}{' '}
              {comment.replies.length === 1 ? 'reply' : 'replies'}
            </div>
          )}
        </div>
      )}

      {/* Comment Dialog */}
      {isOpen && (
        <div
          ref={dialogRef}
          className='absolute z-30 w-96 bg-[var(--sidebar-bg)] text-white rounded-xl shadow-2xl'
          style={{
            left: `${comment.x}%`,
            top: `${comment.y}%`,
            transform: 'translate(-50%, calc(-100% - 2rem))',
          }}
          onClick={(e) => e.stopPropagation()}
        >
          {/* Header */}
          <div className='flex items-center justify-between px-4 py-3 border-b border-[var(--border)]'>
            <div className='flex items-center gap-2'>
              <span className='text-white font-semibold text-sm'>Comment</span>
            </div>

            <div className='flex items-center gap-2'>
              {onDelete && (
                <button
                  onClick={() => onDelete(comment.id)}
                  className='p-1 rounded-full hover:bg-red-500/20 text-gray-400 hover:text-red-400 transition-colors'
                  title='Delete'
                >
                  <svg
                    className='w-4 h-4'
                    viewBox='0 0 24 24'
                    fill='none'
                    stroke='currentColor'
                    strokeWidth='2'
                  >
                    <path d='m3 6 3 0' />
                    <path d='M8 6V4c0-1 1-2 2-2h4c1 0 2 1 2 2v2' />
                    <path d='m19 6-1 0' />
                    <path d='m10 11 0 6' />
                    <path d='m14 11 0 6' />
                    <path d='M5 6l1 14c0 1 1 2 2 2h8c1 0 2-1 2-2l1-14' />
                  </svg>
                </button>
              )}
              {!comment.resolved && onResolve && (
                <button
                  onClick={() => onResolve(comment.id)}
                  className='p-1 rounded-full hover:bg-green-500/20 text-gray-400 hover:text-green-400 transition-colors'
                  title='Resolve'
                >
                  <svg
                    className='w-4 h-4'
                    viewBox='0 0 24 24'
                    fill='none'
                    stroke='currentColor'
                    strokeWidth='2'
                  >
                    <path d='M20 6L9 17l-5-5' />
                  </svg>
                </button>
              )}
              <button
                onClick={() => setIsOpen(false)}
                className='text-gray-400 hover:text-white'
              >
                <svg
                  className='w-4 h-4'
                  viewBox='0 0 24 24'
                  fill='none'
                  stroke='currentColor'
                  strokeWidth='2'
                >
                  <path d='M18 6L6 18M6 6l12 12' />
                </svg>
              </button>
            </div>
          </div>
<<<<<<< HEAD

          {/* Main Comment */}
          <div className='p-3'>
            <div className='flex items-start gap-3'>
              {renderAvatar(comment.user)}
              <div className='flex-1'>
                <div className='flex items-center gap-2 mb-1'>
                  <span className='text-white font-medium text-sm'>
                    {comment.user.name}
                  </span>
                  <span className='text-gray-400 text-xs'>
                    {formatDate(comment.createdAt)}
                  </span>
=======
          <div className='p-4'>
            {/* Main Comment */}
            <div className='mb-4'>
              <div className='flex items-start gap-3 mb-3'>
                {renderAvatar(comment.user)}
                <div className='flex-1'>
                  <div className='flex items-center gap-2 mb-1'>
                    <span className='text-white font-medium text-sm'>
                      {comment.user.name}
                    </span>
                    <span className='text-gray-400 text-xs'>
                      {formatDate(comment.createdAt)}
                    </span>
                  </div>
                  <p className='text-gray-200 text-sm leading-relaxed'>
                    {comment.content}
                  </p>
>>>>>>> 5c509077
                </div>
              </div>
            </div>

<<<<<<< HEAD
          {/* Replies */}
          {comment.replies && comment.replies.length > 0 && (
            <div className='px-4 py-3 flex flex-col gap-6'>
              {comment.replies.map((reply) => (
                <div key={reply.id} className='flex items-start gap-3'>
                  {renderAvatar(reply.user)}
                  <div className='flex-1'>
                    <div className='flex items-center gap-2 mb-1'>
                      <span className='text-white font-medium text-sm'>
                        {reply.user.name}
                      </span>
                      <span className='text-gray-400 text-xs'>
                        {formatDate(reply.createdAt)}
                      </span>
=======
            {/* Replies */}
            {comment.replies && comment.replies.length > 0 && (
              <div className='mb-4 flex flex-col gap-4'>
                {comment.replies.map((reply) => (
                  <div key={reply.id} className='flex items-start gap-3'>
                    {renderAvatar(reply.user)}
                    <div className='flex-1'>
                      <div className='flex items-center gap-2 mb-1'>
                        <span className='text-white font-medium text-sm'>
                          {reply.user.name}
                        </span>
                        <span className='text-gray-400 text-xs'>
                          {formatDate(reply.createdAt)}
                        </span>
                      </div>
                      <p className='text-gray-200 text-sm leading-relaxed'>
                        {reply.content}
                      </p>
>>>>>>> 5c509077
                    </div>
                    <p className='text-gray-200 text-sm leading-relaxed'>
                      {reply.content}
                    </p>
                  </div>
<<<<<<< HEAD
                </div>
              ))}
            </div>
          )}

          {/* Reply Input - Always show if not resolved */}
          {showReplyInput ? (
            <div className='px-4 py-3'>
              <div className='flex items-start gap-3'>
                {currentUser ? (
                  renderAvatar(currentUser)
                ) : (
                  <div className='w-8 h-8 rounded-full bg-gray-600 flex items-center justify-center flex-shrink-0'>
                    <span className='text-white text-sm font-semibold'>?</span>
                  </div>
                )}
                <div className='flex-1'>
                  <textarea
                    value={replyText}
                    onChange={(e) => setReplyText(e.target.value)}
                    placeholder='Add a reply...'
                    className='w-full px-3 py-2 text-sm bg-[var(--border)] border border-[var(--border)] rounded-lg text-gray-200 placeholder-gray-500 resize-none focus:outline-none focus:ring-2 focus:ring-transparent focus:border-transparent'
                    rows={2}
                    autoFocus
                  />
                  <div className='flex items-center justify-end gap-2 mt-2'>
                    <button
                      onClick={() => {
                        setShowReplyInput(false);
                        setReplyText('');
                      }}
                      className='px-3 py-1 text-sm text-gray-400 hover:text-gray-200'
                    >
                      Cancel
                    </button>
                    <button
                      onClick={handleReply}
                      disabled={!replyText.trim()}
                      className='px-3 py-1 text-sm bg-[var(--accent)] text-white rounded-lg disabled:opacity-50 disabled:cursor-not-allowed hover:opacity-80'
                    >
                      Reply
                    </button>
                  </div>
                </div>
              </div>
            </div>
          ) : (
            onReply &&
            !comment.resolved && (
              <div className='px-4 py-3'>
                <button
                  onClick={() => setShowReplyInput(true)}
                  className='flex items-center gap-3 w-full text-left hover:bg-[var(--border)] rounded-lg p-2 transition-colors'
                >
=======
                ))}
              </div>
            )}

            {/* Reply Input - Always show if not resolved */}
            {showReplyInput ? (
              <div className=''>
                <div className='flex items-start gap-3'>
>>>>>>> 5c509077
                  {currentUser ? (
                    renderAvatar(currentUser)
                  ) : (
                    <div className='w-8 h-8 rounded-full bg-gray-600 flex items-center justify-center flex-shrink-0'>
                      <span className='text-white text-sm font-semibold'>
                        ?
                      </span>
                    </div>
                  )}
                  <div className='flex-1'>
                    <textarea
                      value={replyText}
                      onChange={(e) => setReplyText(e.target.value)}
                      placeholder='Add a reply...'
                      className='w-full px-3 py-2 text-sm bg-[var(--border)] border border-[var(--border)] rounded-lg text-gray-200 placeholder-gray-500 resize-none focus:outline-none focus:ring-2 focus:ring-transparent focus:border-transparent'
                      rows={2}
                      autoFocus
                    />
                    <div className='flex items-center justify-end gap-2 mt-2'>
                      <button
                        onClick={() => {
                          setShowReplyInput(false);
                          setReplyText('');
                        }}
                        className='px-3 py-1 text-sm text-gray-400 hover:text-gray-200'
                      >
                        Cancel
                      </button>
                      <button
                        onClick={handleReply}
                        disabled={!replyText.trim()}
                        className='px-3 py-1 text-sm bg-[var(--accent)] text-white rounded-lg disabled:opacity-50 disabled:cursor-not-allowed hover:opacity-80'
                      >
                        Reply
                      </button>
                    </div>
                  </div>
                </div>
              </div>
            ) : (
              onReply &&
              !comment.resolved && (
                <div className=''>
                  <button
                    onClick={() => setShowReplyInput(true)}
                    className='flex items-center gap-3 w-full text-left hover:bg-[var(--border)] rounded-lg p-2 transition-colors'
                  >
                    {currentUser ? (
                      renderAvatar(currentUser)
                    ) : (
                      <div className='w-8 h-8 rounded-full bg-gray-600 flex items-center justify-center flex-shrink-0'>
                        <span className='text-white text-sm font-semibold'>
                          ?
                        </span>
                      </div>
                    )}
                    <span className='text-gray-400 text-sm'>
                      Add a reply...
                    </span>
                  </button>
                </div>
              )
            )}
          </div>
        </div>
      )}
    </>
  );
}<|MERGE_RESOLUTION|>--- conflicted
+++ resolved
@@ -111,30 +111,17 @@
       if (!pinRef.current) return;
 
       // Find the PDF page container more reliably
-<<<<<<< HEAD
-      const pdfPage = pinRef.current.closest('.pdf-page') || 
-                     pinRef.current.closest('[data-page-number]') ||
-                     pinRef.current.closest('.mb-4');
-      
-=======
       const pdfPage =
         pinRef.current.closest('.pdf-page') ||
         pinRef.current.closest('[data-page-number]') ||
         pinRef.current.closest('.mb-4');
 
->>>>>>> 5c509077
       if (!pdfPage) {
         console.warn('PDF page container not found');
         return;
       }
 
       const containerRect = pdfPage.getBoundingClientRect();
-<<<<<<< HEAD
-      
-      // Calculate new position relative to the page
-      const newX = ((event.clientX - dragOffset.x - containerRect.left) / containerRect.width) * 100;
-      const newY = ((event.clientY - dragOffset.y - containerRect.top) / containerRect.height) * 100;
-=======
 
       // Calculate new position relative to the page
       const newX =
@@ -145,7 +132,6 @@
         ((event.clientY - dragOffset.y - containerRect.top) /
           containerRect.height) *
         100;
->>>>>>> 5c509077
 
       // Constrain to container bounds with some padding
       const clampedX = Math.max(1, Math.min(99, newX));
@@ -267,14 +253,6 @@
       <div
         ref={pinRef}
         className={`absolute z-20 ${
-<<<<<<< HEAD
-          isDraggable 
-            ? isDragging 
-              ? 'cursor-grabbing' 
-              : 'cursor-grab' 
-            : 'cursor-pointer'
-        } ${isDragging ? 'opacity-80 scale-110' : ''} transition-all duration-150`}
-=======
           isDraggable
             ? isDragging
               ? 'cursor-grabbing'
@@ -283,7 +261,6 @@
         } ${
           isDragging ? 'opacity-80 scale-110' : ''
         } transition-all duration-150`}
->>>>>>> 5c509077
         style={{
           left: `${comment.x}%`,
           top: `${comment.y}%`,
@@ -439,21 +416,6 @@
               </button>
             </div>
           </div>
-<<<<<<< HEAD
-
-          {/* Main Comment */}
-          <div className='p-3'>
-            <div className='flex items-start gap-3'>
-              {renderAvatar(comment.user)}
-              <div className='flex-1'>
-                <div className='flex items-center gap-2 mb-1'>
-                  <span className='text-white font-medium text-sm'>
-                    {comment.user.name}
-                  </span>
-                  <span className='text-gray-400 text-xs'>
-                    {formatDate(comment.createdAt)}
-                  </span>
-=======
           <div className='p-4'>
             {/* Main Comment */}
             <div className='mb-4'>
@@ -471,27 +433,10 @@
                   <p className='text-gray-200 text-sm leading-relaxed'>
                     {comment.content}
                   </p>
->>>>>>> 5c509077
                 </div>
               </div>
             </div>
 
-<<<<<<< HEAD
-          {/* Replies */}
-          {comment.replies && comment.replies.length > 0 && (
-            <div className='px-4 py-3 flex flex-col gap-6'>
-              {comment.replies.map((reply) => (
-                <div key={reply.id} className='flex items-start gap-3'>
-                  {renderAvatar(reply.user)}
-                  <div className='flex-1'>
-                    <div className='flex items-center gap-2 mb-1'>
-                      <span className='text-white font-medium text-sm'>
-                        {reply.user.name}
-                      </span>
-                      <span className='text-gray-400 text-xs'>
-                        {formatDate(reply.createdAt)}
-                      </span>
-=======
             {/* Replies */}
             {comment.replies && comment.replies.length > 0 && (
               <div className='mb-4 flex flex-col gap-4'>
@@ -510,68 +455,8 @@
                       <p className='text-gray-200 text-sm leading-relaxed'>
                         {reply.content}
                       </p>
->>>>>>> 5c509077
                     </div>
-                    <p className='text-gray-200 text-sm leading-relaxed'>
-                      {reply.content}
-                    </p>
                   </div>
-<<<<<<< HEAD
-                </div>
-              ))}
-            </div>
-          )}
-
-          {/* Reply Input - Always show if not resolved */}
-          {showReplyInput ? (
-            <div className='px-4 py-3'>
-              <div className='flex items-start gap-3'>
-                {currentUser ? (
-                  renderAvatar(currentUser)
-                ) : (
-                  <div className='w-8 h-8 rounded-full bg-gray-600 flex items-center justify-center flex-shrink-0'>
-                    <span className='text-white text-sm font-semibold'>?</span>
-                  </div>
-                )}
-                <div className='flex-1'>
-                  <textarea
-                    value={replyText}
-                    onChange={(e) => setReplyText(e.target.value)}
-                    placeholder='Add a reply...'
-                    className='w-full px-3 py-2 text-sm bg-[var(--border)] border border-[var(--border)] rounded-lg text-gray-200 placeholder-gray-500 resize-none focus:outline-none focus:ring-2 focus:ring-transparent focus:border-transparent'
-                    rows={2}
-                    autoFocus
-                  />
-                  <div className='flex items-center justify-end gap-2 mt-2'>
-                    <button
-                      onClick={() => {
-                        setShowReplyInput(false);
-                        setReplyText('');
-                      }}
-                      className='px-3 py-1 text-sm text-gray-400 hover:text-gray-200'
-                    >
-                      Cancel
-                    </button>
-                    <button
-                      onClick={handleReply}
-                      disabled={!replyText.trim()}
-                      className='px-3 py-1 text-sm bg-[var(--accent)] text-white rounded-lg disabled:opacity-50 disabled:cursor-not-allowed hover:opacity-80'
-                    >
-                      Reply
-                    </button>
-                  </div>
-                </div>
-              </div>
-            </div>
-          ) : (
-            onReply &&
-            !comment.resolved && (
-              <div className='px-4 py-3'>
-                <button
-                  onClick={() => setShowReplyInput(true)}
-                  className='flex items-center gap-3 w-full text-left hover:bg-[var(--border)] rounded-lg p-2 transition-colors'
-                >
-=======
                 ))}
               </div>
             )}
@@ -580,7 +465,6 @@
             {showReplyInput ? (
               <div className=''>
                 <div className='flex items-start gap-3'>
->>>>>>> 5c509077
                   {currentUser ? (
                     renderAvatar(currentUser)
                   ) : (
